import argparse
import os
import shutil
import librosa
import numpy as np
import soundfile as sf
import music_tag
import torch
from tqdm import tqdm
from libft2gan.frame_transformer4 import FrameTransformerGenerator
from lib import dataset
from lib import spec_utils
from lib import utils

class Separator(object):
    def __init__(self, corrector, model, device, batchsize, cropsize, n_fft, postprocess=False):
        self.corrector = corrector
        self.model = model
        self.offset = 0
        self.device = device
        self.batchsize = batchsize
        self.cropsize = cropsize
        self.postprocess = postprocess
        self.n_fft = n_fft

    def _separate(self, X_mag_pad, cropsize=None, padding=None):
        X_dataset = []
        cropsize = self.cropsize if cropsize is None else cropsize
        padding = cropsize // 2 if padding is None else padding
        patches = X_mag_pad.shape[2] // cropsize
        X_mag_pad = np.pad(X_mag_pad, ((0, 0), (0, 0), (padding, padding)), mode='constant')
        for i in range(patches):
            start = (i * cropsize) + padding
            X_mag_crop = X_mag_pad[:, :, (start - padding):(start + cropsize + padding)]
            X_dataset.append(X_mag_crop)

        self.model.eval()
        with torch.no_grad():
            mask = []
            # To reduce the overhead, dataloader is not used.
            for i in tqdm(range(0, patches, self.batchsize)):
                X_batch = X_dataset[i: i + self.batchsize]
                X_batch = torch.from_numpy(np.asarray(X_batch)).to(self.device)[:, :, :(self.n_fft // 2)]

                with torch.cuda.amp.autocast_mode.autocast(enabled=True):
                    pred = torch.sigmoid(self.model(X_batch))

                if padding > 0:
                    pred = pred[:, :, :, (padding):-(padding)]

                pred = pred.detach().cpu().numpy()
                pred = np.concatenate(pred, axis=2)
                mask.append(pred)

            mask = np.concatenate(mask, axis=2)

        mask = np.pad(mask, ((0,0), (0,1), (0, 0)))

        return mask

    def _preprocess(self, X_spec):
        X_mag = np.abs(X_spec)
        X_phase = np.angle(X_spec)

        return X_mag, X_phase

    def _postprocess(self, mask, X_mag, X_phase):
        if self.postprocess:
            mask = spec_utils.merge_artifacts(mask)

        y_spec = mask * X_mag * np.exp(1.j * X_phase)
        v_spec = (1 - mask) * X_mag * np.exp(1.j * X_phase)
        m_spec = mask * 255

        return y_spec, v_spec, m_spec

    def separate(self, X_spec, padding=None):
        X_mag, X_phase = self._preprocess(X_spec)
        n_frame = X_mag.shape[2]
        pad_l, pad_r, _ = dataset.make_padding(n_frame, self.cropsize, 0)
        xm = X_mag / X_mag.max()
        X_mag_pad = np.pad(xm, ((0, 0), (0, 0), (pad_l, pad_r)), mode='constant')
        mask = self._separate(X_mag_pad, self.cropsize, padding)

        mask = mask[:, :, :n_frame]
        y_spec, v_spec, m_spec = self._postprocess(mask, X_mag, X_phase)

        return y_spec, v_spec, m_spec

    def separate_tta(self, X_spec, cropsizes=[64, 128, 256, 512, 1024], paddings=[128, 256, 512, 1024, 2048]):
        X_mag, X_phase = self._preprocess(X_spec)

        n_frame = X_mag.shape[2]
        X_mag_pad1 = X_mag / X_mag.max()

        mask = np.zeros_like(X_mag)

        for idx in range(len(paddings)):
            pad_l, pad_r, _ = dataset.make_padding(n_frame, paddings[idx], 0)
            X_mag_pad2 = np.pad(X_mag_pad1, ((0, 0), (0, 0), (pad_l, pad_r)), mode='constant')
            mask += self._separate(X_mag_pad2, cropsizes[idx], paddings[idx])[:, :, :n_frame]

        mask = mask / len(paddings)

        y_spec, v_spec, m_spec = self._postprocess(mask, X_mag, X_phase)

        return y_spec, v_spec, m_spec

def main():
    p = argparse.ArgumentParser()
    p.add_argument('--gpu', '-g', type=int, default=-1)
    p.add_argument('--pretrained_model', '-P', type=str, default='model.pth') # https://mega.nz/file/L55UwZAC#leWuP1ic9Rt4SpDVHeo6tnimaEIw5095ORoiaosF1Do
    p.add_argument('--input', '-i', required=True)
    p.add_argument('--output', '-o', type=str, default="")
    p.add_argument('--output_format', type=str, default="flac")
    p.add_argument('--num_res_encoders', type=int, default=4)
    p.add_argument('--num_res_decoders', type=int, default=4)
    p.add_argument('--sr', '-r', type=int, default=44100)
    p.add_argument('--n_fft', '-f', type=int, default=2048)
    p.add_argument('--hop_length', '-H', type=int, default=1024)
    p.add_argument('--batchsize', '-B', type=int, default=4)
    p.add_argument('--cropsize', '-c', type=int, default=1024)
    p.add_argument('--padding', type=int, default=512)
    p.add_argument('--output_image', '-I', action='store_true')
    p.add_argument('--copy_source_images', action='store_true') # copies images from input into output
    p.add_argument('--postprocess', '-p', action='store_true')
    p.add_argument('--create_webm', action='store_true')
    p.add_argument('--create_vocals', action='store_true')
    p.add_argument('--num_encoders', type=int, default=2)
    p.add_argument('--num_decoders', type=int, default=13)
    p.add_argument('--tta', '-t', action='store_true')
    p.add_argument('--cropsizes', type=str, default='128,256,512,1024')
    p.add_argument('--depth', type=int, default=7)
    p.add_argument('--num_transformer_blocks', type=int, default=2)
    p.add_argument('--bias', type=str, default='true')
    p.add_argument('--rename_dir', type=str, default='false')
    
    p.add_argument('--num_attention_maps', type=int, default=2)
    p.add_argument('--channels', type=int, default=8)
    p.add_argument('--num_bridge_layers', type=int, default=4)
    p.add_argument('--latent_expansion', type=int, default=4)
    p.add_argument('--expansion', type=int, default=4)
    p.add_argument('--num_heads', type=int, default=8)
    p.add_argument('--dropout', type=float, default=0.35)
    p.add_argument('--weight_decay', type=float, default=1e-2)

    p.add_argument('--seed', type=int, default=1)

    p.add_argument('--num_res_blocks', type=int, default=1)
    p.add_argument('--feedforward_expansion', type=int, default=24)

    args = p.parse_args()
    args.cropsizes = [int(cropsize) for cropsize in args.cropsizes.split(',')]
    args.rename_dir = str.lower(args.rename_dir) == 'true'

    print('loading model...', end=' ')
    device = torch.device('cpu')

    np.random.seed(args.seed)
    torch.manual_seed(args.seed)

    model = FrameTransformerGenerator(in_channels=2, out_channels=2, channels=args.channels, expansion=args.expansion, n_fft=args.n_fft, dropout=args.dropout, num_heads=args.num_heads, num_attention_maps=args.num_attention_maps, num_bridge_layers=args.num_bridge_layers, latent_expansion=args.latent_expansion)
    model.load_state_dict(torch.load(args.pretrained_model, map_location=device))

    if torch.cuda.is_available() and args.gpu >= 0:
        device = torch.device('cuda:{}'.format(args.gpu))
        model.to(device)
    print('done')

    output_folder = args.output
    if output_folder != '' and not os.path.exists(output_folder):
        os.makedirs(output_folder)
<<<<<<< HEAD

=======
            
>>>>>>> 09ea4603
    output_format = args.output_format.lower()
    if output_format not in ["flac", "wav", "mp3"]:
        output_format = "flac"

    if os.path.isdir(args.input):
        args.input = os.path.join(args.input, '')
        d = os.path.basename(os.path.dirname(args.input))
        output_folder = os.path.join(output_folder, d)
        print(output_folder)
        extensions = ['wav', 'm4a', 'mp3', 'mp4', 'flac', 'ogg']
        cover_ext = ["jpg", "png", "bmp"]

        cover = ""
<<<<<<< HEAD
        
        if output_folder != '' and not os.path.exists(output_folder):
            os.makedirs(output_folder)
=======
>>>>>>> 09ea4603

        files = []
        d = os.listdir(args.input)
        for f in d:
            ext = f[::-1].split('.')[0][::-1]

            if ext in extensions:
                files.append(os.path.join(args.input, f))

            if ext in cover_ext:
                cover = os.path.join(args.input, f)
                if args.copy_source_images:
                    shutil.copy(cover, output_folder)	

        for file in tqdm(files):
            print('\nloading wave source...', end=' ')
            X, sr = librosa.load(
                file, args.sr, False, dtype=np.float32, res_type='kaiser_fast')
            basename = os.path.splitext(os.path.basename(file))[0]
            print('done')

            if X.ndim == 1:
                X = np.asarray([X, X])

            print('stft of wave source...', end=' ')
            X_spec = spec_utils.wave_to_spectrogram(X, args.hop_length, args.n_fft)
            print('done')

            sp = Separator(None, model, device, args.batchsize, args.cropsize, args.n_fft,   args.postprocess)

            if args.tta:
                y_spec, v_spec, m_spec = sp.separate_tta(X_spec)
            else:
                y_spec, v_spec, m_spec = sp.separate(X_spec, padding=args.padding)

            print('\ninverse stft of instruments...', end=' ')
            wave = spec_utils.spectrogram_to_wave(y_spec, hop_length=args.hop_length)
            print('done')
            inst_file = f'{output_folder}/{basename}_Instruments.{output_format}'
            sf.write(inst_file, wave.T, sr)

            filetags = music_tag.load_file(file)
            inst_tags = music_tag.load_file(inst_file)
            inst_tags['tracktitle'] = filetags['tracktitle']
            inst_tags['album'] = filetags['album']
            inst_tags['artist'] = filetags['artist']
            inst_tags['tracknumber'] = filetags['tracknumber']
            inst_tags['totaltracks'] = filetags['totaltracks']
            inst_tags['year'] = filetags['year']
            inst_tags.save()

            if args.create_webm:
                vid_file = f'{output_folder}/{basename}.mp4'
                os.system(f'ffmpeg -y -framerate 1 -loop 1 -i "{cover}" -i "{inst_file}" -t {librosa.get_duration(wave, sr=args.sr)} "{vid_file}"')

            if args.create_vocals:
                print('\ninverse stft of vocals...', end=' ')
                wave = spec_utils.spectrogram_to_wave(v_spec, hop_length=args.hop_length)
                print('done')
                sf.write(f'{output_folder}/{basename}_Vocals.{output_format}', wave.T, sr)

                vocal_tags = music_tag.load_file(f'{output_folder}/{basename}_Vocals.{output_format}')
                vocal_tags['tracktitle'] = f'{filetags["tracktitle"]} (Vocals)'
                vocal_tags['album'] = f'{filetags["album"]} (Vocals)'
                vocal_tags['artist'] = filetags['artist']
                vocal_tags['tracknumber'] = filetags['tracknumber']
                vocal_tags['totaltracks'] = filetags['totaltracks']
                vocal_tags['year'] = filetags['year']
                vocal_tags.save()

        if args.rename_dir:
            os.system(f'python song-renamer.py --dir "{output_folder}"')
            
    else:
        print('\nloading wave source...', end=' ')
        X, sr = librosa.load(
            args.input, args.sr, False, dtype=np.float32, res_type='kaiser_fast')
        basename = os.path.splitext(os.path.basename(args.input))[0]
        print('done')

        if X.ndim == 1:
            # mono to stereo
            X = np.asarray([X, X])

        print('stft of wave source...', end=' ')
        X_spec = spec_utils.wave_to_spectrogram(X, args.hop_length, args.n_fft)
        print('done')

        sp = Separator(None, model, device, args.batchsize, args.cropsize, args.n_fft, args.postprocess)

        if args.tta:
            y_spec, v_spec, m_spec = sp.separate_tta(X_spec)
        else:
            y_spec, v_spec, m_spec = sp.separate(X_spec, padding=args.padding)

        print('\ninverse stft of instruments...', end=' ')
        wave = spec_utils.spectrogram_to_wave(y_spec, hop_length=args.hop_length)
        print('done')
        sf.write(f'{output_folder}/{basename}_Instruments.{output_format}', wave.T, sr)

        filetags = music_tag.load_file(file)
        inst_tags = music_tag.load_file(f'{output_folder}\{basename}_Instruments.{args.output_format}')
        inst_tags['tracktitle'] = f'{filetags["tracktitle"]} (Instruments)'
        inst_tags['album'] = f'{filetags["album"]} (Instruments)'
        inst_tags['artist'] = filetags['artist']
        inst_tags['tracknumber'] = filetags['tracknumber']
        inst_tags['totaltracks'] = filetags['totaltracks']
        inst_tags['year'] = filetags['year']
        inst_tags.save()

        if args.create_vocals:
            print('inverse stft of vocals...', end=' ')
            wave = spec_utils.spectrogram_to_wave(v_spec, hop_length=args.hop_length)
            print('done')
            sf.write(f'{output_folder}/{basename}_Vocals.{output_format}', wave.T, sr)
            
            vocal_tags = music_tag.load_file(f'{output_folder}\{basename}_Vocals.{args.output_extension}')
            vocal_tags['tracktitle'] = f'{filetags["tracktitle"]} (Vocals)'
            vocal_tags['album'] = f'{filetags["album"]} (Vocals)'
            vocal_tags['artist'] = filetags['artist']
            vocal_tags['tracknumber'] = filetags['tracknumber']
            vocal_tags['totaltracks'] = filetags['totaltracks']
            vocal_tags['year'] = filetags['year']
            vocal_tags.save()

        if args.output_image:
            image = spec_utils.spectrogram_to_image(y_spec)
            utils.imwrite('{}_Instruments.jpg'.format(basename), image)

            image = spec_utils.spectrogram_to_image(v_spec)
            utils.imwrite('{}_Vocals.jpg'.format(basename), image)

if __name__ == '__main__':
    main()<|MERGE_RESOLUTION|>--- conflicted
+++ resolved
@@ -170,11 +170,7 @@
     output_folder = args.output
     if output_folder != '' and not os.path.exists(output_folder):
         os.makedirs(output_folder)
-<<<<<<< HEAD
-
-=======
-            
->>>>>>> 09ea4603
+        
     output_format = args.output_format.lower()
     if output_format not in ["flac", "wav", "mp3"]:
         output_format = "flac"
@@ -188,12 +184,9 @@
         cover_ext = ["jpg", "png", "bmp"]
 
         cover = ""
-<<<<<<< HEAD
         
         if output_folder != '' and not os.path.exists(output_folder):
             os.makedirs(output_folder)
-=======
->>>>>>> 09ea4603
 
         files = []
         d = os.listdir(args.input)
